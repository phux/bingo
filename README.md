--- conflicted
+++ resolved
@@ -6,13 +6,8 @@
 This project was largely inspired by [go-langserver](https://github.com/sourcegraph/go-langserver),
 but bingo more simpler, more faster, more smarter!
 
-<<<<<<< HEAD
 ## Feature
-
-bingo supports editor features as follow:
-=======
 bingo will support editor features as follow:
->>>>>>> e503735a
 
 - [x] textDocument/hover
 - [x] textDocument/definition
